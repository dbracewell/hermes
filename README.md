--- conflicted
+++ resolved
@@ -24,12 +24,7 @@
  <dependency>
      <groupId>com.davidbracewell</groupId>
      <artifactId>hermes-core</artifactId>
-<<<<<<< HEAD
-     <version>0.0.3-SNAPSHOT</version>
- </dependency>
-```
-=======
-     <version>0.1</version>
+     <version>0.3</version>
  </dependency>
 ```
 
@@ -39,17 +34,7 @@
  <dependency>
      <groupId>com.davidbracewell</groupId>
      <artifactId>hermes-opennlp</artifactId>
-     <version>0.1</version>
+     <version>0.3</version>
  </dependency>
 ```
 
-### MaltParser Backend
-A wrapper around [MaltParser](http://www.maltparser.org/) provides dependency relations between tokens.
-```
- <dependency>
-     <groupId>com.davidbracewell</groupId>
-     <artifactId>hermes-maltparser</artifactId>
-     <version>0.1</version>
- </dependency>
-```
->>>>>>> 03d444ed
